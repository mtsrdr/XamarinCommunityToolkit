﻿using System.Collections.Generic;

#if __ANDROID_29__
using AndroidX.Core.Content;
using AndroidX.Fragment.App;
#else
using Android.Support.V4.Content;
using Android.Support.V4.App;
#endif

using Android;
using Android.Hardware.Camera2.Params;
using Android.Graphics;
using Android.Content;
using Android.Content.PM;
using Android.Hardware.Camera2;
using Android.Media;
using Android.Views;
using Android.OS;
using AOrientation = Android.Content.Res.Orientation;
using AView = Android.Views.View;

using Java.Lang;
using Java.Util.Concurrent;
using AGraphics = Android.Graphics;
using System.Threading.Tasks;
<<<<<<< HEAD
using Android.Widget;
using Android.Util;
using Size = Android.Util.Size;
using Java.Util;
=======
using System.Linq;
using Xamarin.Forms;
using Xamarin.Forms.Platform.Android;
using Camera = Android.Hardware.Camera;
>>>>>>> 65898c35

namespace Xamarin.CommunityToolkit.UI.Views
{
	class CameraFragment : Fragment
	{
		#region Camera States

		// Camera state: Showing camera preview.
		public const int StatePreview = 0;

		// Camera state: Waiting for the focus to be locked.
		public const int StateWaitingLock = 1;

		// Camera state: Waiting for the exposure to be precapture state.
		public const int StateWaitingPrecapture = 2;

		// Camera state: Waiting for the exposure state to be something other than precapture.
		public const int StateWaitingNonPrecapture = 3;

		// Camera state: Picture was taken.
		public const int StatePictureTaken = 4;

		#endregion

		// The current state of camera state for taking pictures.
		public int CurrentState = StatePreview;

		// Max preview width that is guaranteed by Camera2 API
		static readonly int MAX_PREVIEW_WIDTH = 1920;

		// Max preview height that is guaranteed by Camera2 API
		static readonly int MAX_PREVIEW_HEIGHT = 1080;

		CameraStateListener mStateCallback;
		CameraCaptureListener mCaptureCallback;
		ImageAvailableListener mOnImageAvailableListener;
		public CameraCaptureSession mCaptureSession;
		public CameraDevice mCameraDevice;
		string mCameraId;

		private Size previewSize;

		AutoFitTextureView texture;
		private TextureView.ISurfaceTextureListener mSurfaceTextureListener;
		private Handler mBackgroundHandler;
		private HandlerThread mBackgroundThread;
		private ImageReader mImageReader;
		public Semaphore mCameraOpenCloseLock = new Semaphore(1);
		readonly SparseIntArray orientations = new SparseIntArray();

		bool audioPermissionsGranted;
		bool cameraPermissionsGranted;
		TaskCompletionSource<bool> permissionsRequested;

		public CameraView Element { get; set; }

		private int mSensorOrientation;
		private bool mFlashSupported;

		public override void OnCreate(Bundle savedInstanceState)
		{
			base.OnCreate(savedInstanceState);
			mStateCallback = new CameraStateListener(null);
			mSurfaceTextureListener = new CameraSurfaceTextureListener(null);

			orientations.Append((int)SurfaceOrientation.Rotation0, 90);
			orientations.Append((int)SurfaceOrientation.Rotation90, 0);
			orientations.Append((int)SurfaceOrientation.Rotation180, 270);
			orientations.Append((int)SurfaceOrientation.Rotation270, 180);
		}

		public override AView OnCreateView(LayoutInflater inflater, ViewGroup container, Bundle savedInstanceState) =>
			inflater.Inflate(Resource.Layout.CameraFragment, null);

		public override void OnViewCreated(AView view, Bundle savedInstanceState) =>
			texture = view.FindViewById<AutoFitTextureView>(Resource.Id.cameratexture);

		public override void OnActivityCreated(Bundle savedInstanceState)
		{
			base.OnActivityCreated(savedInstanceState);
			mCaptureCallback = new CameraCaptureListener(null);
			mOnImageAvailableListener = new ImageAvailableListener();
		}

		public override void OnResume()
		{
			base.OnResume();
			StartBackgroundThread();

			if (texture.IsAvailable)
				OpenCamera(texture.Width, texture.Height);
			else
				texture.SurfaceTextureListener = mSurfaceTextureListener;
		}

		public override void OnPause()
		{
			CloseCamera();
			StopBackgroundThread();
			base.OnPause();
		}

		public async void OpenCamera(int width, int height)
		{
			if (ContextCompat.CheckSelfPermission(Activity, Manifest.Permission.Camera) != Permission.Granted)
			{
				await RequestCameraPermissions().ConfigureAwait(false);
				return;
			}
			SetUpCameraOutputs(width, height);
			ConfigureTransform(width, height);
			var activity = Activity;
			var manager = (CameraManager)activity.GetSystemService(Context.CameraService);
			try
			{
				if (!mCameraOpenCloseLock.TryAcquire(2500, TimeUnit.Milliseconds))
				{
					throw new RuntimeException("Time out waiting to lock camera opening.");
				}
				manager.OpenCamera(mCameraId, mStateCallback, mBackgroundHandler);
			}
			catch (CameraAccessException e)
			{
				e.PrintStackTrace();
			}
			catch (InterruptedException e)
			{
				throw new RuntimeException("Interrupted while trying to lock camera opening.", e);
			}
		}

		async Task RequestCameraPermissions()
		{
			if (permissionsRequested != null)
				await permissionsRequested.Task;

			var permissionsToRequest = new List<string>();
			cameraPermissionsGranted = ContextCompat.CheckSelfPermission(Context, Manifest.Permission.Camera) == Permission.Granted;
			if (!cameraPermissionsGranted)
				permissionsToRequest.Add(Manifest.Permission.Camera);
			if (Element.CaptureOptions == CameraCaptureOptions.Video)
			{
				audioPermissionsGranted = ContextCompat.CheckSelfPermission(Context, Manifest.Permission.RecordAudio) == Permission.Granted;
				if (!audioPermissionsGranted)
					permissionsToRequest.Add(Manifest.Permission.RecordAudio);
			}
			if (permissionsToRequest.Count > 0)
			{
				permissionsRequested = new TaskCompletionSource<bool>();
				RequestPermissions(permissionsToRequest.ToArray(), requestCode: 1);
				await permissionsRequested.Task;
				permissionsRequested = null;
			}
		}

		void SetUpCameraOutputs(int width, int height)
		{
			var activity = Activity;
			var manager = (CameraManager)activity.GetSystemService(Context.CameraService);
			try
			{
				for (var i = 0; i < manager.GetCameraIdList().Length; i++)
				{
					var cameraId = manager.GetCameraIdList()[i];
					var characteristics = manager.GetCameraCharacteristics(cameraId);

					// We don't use a front facing camera in this sample.
					var facing = (Integer)characteristics.Get(CameraCharacteristics.LensFacing);
					if (facing != null && facing == Integer.ValueOf((int)LensFacing.Front))
					{
						continue;
					}

					var map = (StreamConfigurationMap)characteristics.Get(CameraCharacteristics.ScalerStreamConfigurationMap);
					if (map == null)
					{
						continue;
					}

<<<<<<< HEAD
					// For still image captures, we use the largest available size.
					var largest = (Size)Collections.Max(Arrays.AsList(map.GetOutputSizes((int)ImageFormatType.Jpeg)),
						new CompareSizesByArea());
					mImageReader = ImageReader.NewInstance(largest.Width, largest.Height, ImageFormatType.Jpeg, /*maxImages*/2);
					mImageReader.SetOnImageAvailableListener(mOnImageAvailableListener, mBackgroundHandler);

					// Find out if we need to swap dimension to get the preview size relative to sensor
					// coordinate.
					var displayRotation = activity.WindowManager.DefaultDisplay.Rotation;
=======
			photoReader = ImageReader.NewInstance(photoSize.Width, photoSize.Height, ImageFormatType.Jpeg, maxImages: 1);

			var readerListener = new ImageAvailableListener();
			readerListener.Photo += (_, bytes) =>
			{
				string filePath = null;
				if (Element.SavePhotoToFile)
				{
					filePath = ConstructMediaFilename(null, extension: "jpg");
					File.WriteAllBytes(filePath, bytes);
				}
				Sound(MediaActionSoundType.ShutterClick);
				OnPhoto(this, new Tuple<string, byte[]>(filePath, Element.SavePhotoToFile ? null : bytes));
			};
>>>>>>> 65898c35

					// noinspection ConstantConditions
					mSensorOrientation = (int)characteristics.Get(CameraCharacteristics.SensorOrientation);
					var swappedDimensions = false;
					switch (displayRotation)
					{
						case SurfaceOrientation.Rotation0:
						case SurfaceOrientation.Rotation180:
							if (mSensorOrientation == 90 || mSensorOrientation == 270)
							{
								swappedDimensions = true;
							}
							break;
						case SurfaceOrientation.Rotation90:
						case SurfaceOrientation.Rotation270:
							if (mSensorOrientation == 0 || mSensorOrientation == 180)
							{
								swappedDimensions = true;
							}
							break;
						default:
							// Log.Error(TAG, "Display rotation is invalid: " + displayRotation);
							break;
					}

					var displaySize = new Point();
					activity.WindowManager.DefaultDisplay.GetSize(displaySize);
					var rotatedPreviewWidth = width;
					var rotatedPreviewHeight = height;
					var maxPreviewWidth = displaySize.X;
					var maxPreviewHeight = displaySize.Y;

					if (swappedDimensions)
					{
						rotatedPreviewWidth = height;
						rotatedPreviewHeight = width;
						maxPreviewWidth = displaySize.Y;
						maxPreviewHeight = displaySize.X;
					}

					if (maxPreviewWidth > MAX_PREVIEW_WIDTH)
					{
						maxPreviewWidth = MAX_PREVIEW_WIDTH;
					}

					if (maxPreviewHeight > MAX_PREVIEW_HEIGHT)
					{
						maxPreviewHeight = MAX_PREVIEW_HEIGHT;
					}

					// Danger, W.R.! Attempting to use too large a preview size could  exceed the camera
					// bus' bandwidth limitation, resulting in gorgeous previews but the storage of
					// garbage capture data.
					previewSize = ChooseOptimalSize(map.GetOutputSizes(Class.FromType(typeof(SurfaceTexture))),
						rotatedPreviewWidth, rotatedPreviewHeight, maxPreviewWidth,
						maxPreviewHeight, largest);

					// We fit the aspect ratio of TextureView to the size of preview we picked.
					var orientation = Resources.Configuration.Orientation;
					if (orientation == AOrientation.Landscape)
					{
						texture.SetAspectRatio(previewSize.Width, previewSize.Height);
					}
					else
					{
						texture.SetAspectRatio(previewSize.Height, previewSize.Width);
					}

					// Check if the flash is supported.
					var available = (Java.Lang.Boolean)characteristics.Get(CameraCharacteristics.FlashInfoAvailable);
					if (available == null)
					{
						mFlashSupported = false;
					}
					else
					{
						mFlashSupported = (bool)available;
					}

					mCameraId = cameraId;
					return;
				}
			}
			catch (CameraAccessException e)
			{
				e.PrintStackTrace();
			}
			catch (NullPointerException e)
			{
				// Currently an NPE is thrown when the Camera2API is used but not supported on the
				// device this code runs.
				// ErrorDialog.NewInstance(GetString(Resource.String.camera_error)).Show(ChildFragmentManager, FRAGMENT_DIALOG);
			}
		}

		static Size ChooseOptimalSize(Size[] choices, int textureViewWidth,
			int textureViewHeight, int maxWidth, int maxHeight, Size aspectRatio)
		{
			// Collect the supported resolutions that are at least as big as the preview Surface
			var bigEnough = new List<Size>();

			// Collect the supported resolutions that are smaller than the preview Surface
			var notBigEnough = new List<Size>();
			var w = aspectRatio.Width;
			var h = aspectRatio.Height;

			for (var i = 0; i < choices.Length; i++)
			{
				var option = choices[i];
				if ((option.Width <= maxWidth) && (option.Height <= maxHeight) &&
					   option.Height == option.Width * h / w)
				{
					if (option.Width >= textureViewWidth &&
						option.Height >= textureViewHeight)
					{
						bigEnough.Add(option);
					}
					else
					{
						notBigEnough.Add(option);
					}
				}
<<<<<<< HEAD
=======

				var tcs = new TaskCompletionSource<CameraCaptureSession>();

				device.CreateCaptureSession(
					surfaces,
					new CameraCaptureStateListener()
					{
						OnConfigureFailedAction = captureSession =>
						{
							tcs.SetResult(null);
							Element.RaiseMediaCaptureFailed("Failed to create captire sesstion");
						},
						OnConfiguredAction = captureSession => tcs.SetResult(captureSession)
					},
					null);

				session = await tcs.Task;
				if (session != null)
					UpdateRepeatingRequest();
			}
			catch (Java.Lang.Exception error)
			{
				Available = false;
				LogError("Capture", error);
			}
			finally
			{
				Available = session != null;
				IsBusy = false;
>>>>>>> 65898c35
			}

			// Pick the smallest of those big enough. If there is no one big enough, pick the
			// largest of those not big enough.
			if (bigEnough.Count > 0)
			{
				return (Size)Collections.Min(bigEnough, new CompareSizesByArea());
			}
			else if (notBigEnough.Count > 0)
			{
				return (Size)Collections.Max(notBigEnough, new CompareSizesByArea());
			}
			else
			{
				// Log.Error(TAG, "Couldn't find any suitable preview size");
				return choices[0];
			}
		}

		void ConfigureTransform(int viewWidth, int viewHeight)
		{
			var activity = Activity;
			if (texture == null || previewSize == null || activity == null)
			{
<<<<<<< HEAD
				return;
=======
				if (repeatingIsRunning)
					session.StopRepeating();

				sessionBuilder.Set(CaptureRequest.ControlMode, (int)ControlMode.Auto);
				sessionBuilder.Set(CaptureRequest.ControlAeMode, (int)ControlAEMode.On);
				if (cameraTemplate == CameraTemplate.Record)
					sessionBuilder.Set(CaptureRequest.FlashMode, (int)flashMode);

				session.SetRepeatingRequest(sessionBuilder.Build(), listener: null, backgroundHandler);
				repeatingIsRunning = true;
>>>>>>> 65898c35
			}
			var rotation = (int)activity.WindowManager.DefaultDisplay.Rotation;
			var matrix = new Matrix();
			var viewRect = new RectF(0, 0, viewWidth, viewHeight);
			var bufferRect = new RectF(0, 0, previewSize.Height, previewSize.Width);
			var centerX = viewRect.CenterX();
			var centerY = viewRect.CenterY();
			if (rotation == (int)SurfaceOrientation.Rotation90 || rotation == (int)SurfaceOrientation.Rotation270)
			{
				bufferRect.Offset(centerX - bufferRect.CenterX(), centerY - bufferRect.CenterY());
				matrix.SetRectToRect(viewRect, bufferRect, Matrix.ScaleToFit.Fill);
				var scale = System.Math.Max((float)viewHeight / previewSize.Height, (float)viewWidth / previewSize.Width);
				matrix.PostScale(scale, scale, centerX, centerY);
				matrix.PostRotate(90 * (rotation - 2), centerX, centerY);
			}
			else if (rotation == (int)SurfaceOrientation.Rotation180)
			{
				matrix.PostRotate(180, centerX, centerY);
			}
			texture.SetTransform(matrix);
		}

		void CloseCamera()
		{
			try
			{
<<<<<<< HEAD
				mCameraOpenCloseLock.Acquire();
				if (mCaptureSession != null)
=======
				DisposeMediaRecorder();
			}
			catch (Java.Lang.Exception e)
			{
				LogError("Error close device", e);
			}
			CloseSession();
			try
			{
				if (sessionBuilder != null)
>>>>>>> 65898c35
				{
					mCaptureSession.Close();
					mCaptureSession = null;
				}
				if (mCameraDevice != null)
				{
					mCameraDevice.Close();
					mCameraDevice = null;
				}
				if (mImageReader != null)
				{
					mImageReader.Close();
					mImageReader = null;
				}
			}
			catch (InterruptedException e)
			{
				throw new RuntimeException("Interrupted while trying to lock camera closing.", e);
			}
			finally
			{
				mCameraOpenCloseLock.Release();
			}
		}

		void StopBackgroundThread()
		{
			mBackgroundThread.QuitSafely();
			try
			{
				mBackgroundThread.Join();
				mBackgroundThread = null;
				mBackgroundHandler = null;
			}
			catch (InterruptedException e)
			{
				e.PrintStackTrace();
			}
		}

		void StartBackgroundThread()
		{
			mBackgroundThread = new HandlerThread("CameraBackground");
			mBackgroundThread.Start();
			mBackgroundHandler = new Handler(mBackgroundThread.Looper);
		}



		public void ShowToast(string text) =>
			Activity?.RunOnUiThread(() => Toast.MakeText(Context, text, ToastLength.Short).Show());

		class CompareSizesByArea : Java.Lang.Object, IComparator
		{
			public int Compare(Java.Lang.Object lhs, Java.Lang.Object rhs)
			{
				var lhsSize = (Size)lhs;
				var rhsSize = (Size)rhs;

				// We cast here to ensure the multiplications won't overflow
				return Long.Signum(((long)lhsSize.Width * lhsSize.Height) - ((long)rhsSize.Width * rhsSize.Height));
			}
		}

		//public void UnlockFocus()
		//{
		//	try
		//	{
		//		// Reset the auto-focus trigger
		//		mPreviewRequestBuilder.Set(CaptureRequest.ControlAfTrigger, (int)ControlAFTrigger.Cancel);
		//		SetAutoFlash(mPreviewRequestBuilder);
		//		mCaptureSession.Capture(mPreviewRequestBuilder.Build(), mCaptureCallback,
		//				mBackgroundHandler);
		//		// After this, the camera will go back to the normal state of preview.
		//		mState = STATE_PREVIEW;
		//		mCaptureSession.SetRepeatingRequest(mPreviewRequest, mCaptureCallback,
		//				mBackgroundHandler);
		//	}
		//	catch (CameraAccessException e)
		//	{
		//		e.PrintStackTrace();
		//	}
		//}
	}
}<|MERGE_RESOLUTION|>--- conflicted
+++ resolved
@@ -1,4 +1,6 @@
-﻿using System.Collections.Generic;
+﻿using System;
+using System.Collections.Generic;
+using System.IO;
 
 #if __ANDROID_29__
 using AndroidX.Core.Content;
@@ -16,95 +18,107 @@
 using Android.Hardware.Camera2;
 using Android.Media;
 using Android.Views;
+using Android.Runtime;
 using Android.OS;
 using AOrientation = Android.Content.Res.Orientation;
+using AVideoSource = Android.Media.VideoSource;
 using AView = Android.Views.View;
+using ASize = Android.Util.Size;
+using App = Android.App.Application;
+using Env = Android.OS.Environment;
 
 using Java.Lang;
 using Java.Util.Concurrent;
-using AGraphics = Android.Graphics;
+
+using Xamarin.Forms.Internals;
 using System.Threading.Tasks;
-<<<<<<< HEAD
-using Android.Widget;
-using Android.Util;
-using Size = Android.Util.Size;
-using Java.Util;
-=======
 using System.Linq;
 using Xamarin.Forms;
 using Xamarin.Forms.Platform.Android;
 using Camera = Android.Hardware.Camera;
->>>>>>> 65898c35
 
 namespace Xamarin.CommunityToolkit.UI.Views
 {
-	class CameraFragment : Fragment
+	class CameraFragment : Fragment, TextureView.ISurfaceTextureListener
 	{
-		#region Camera States
-
-		// Camera state: Showing camera preview.
-		public const int StatePreview = 0;
-
-		// Camera state: Waiting for the focus to be locked.
-		public const int StateWaitingLock = 1;
-
-		// Camera state: Waiting for the exposure to be precapture state.
-		public const int StateWaitingPrecapture = 2;
-
-		// Camera state: Waiting for the exposure state to be something other than precapture.
-		public const int StateWaitingNonPrecapture = 3;
-
-		// Camera state: Picture was taken.
-		public const int StatePictureTaken = 4;
-
-		#endregion
-
-		// The current state of camera state for taking pictures.
-		public int CurrentState = StatePreview;
-
-		// Max preview width that is guaranteed by Camera2 API
-		static readonly int MAX_PREVIEW_WIDTH = 1920;
-
-		// Max preview height that is guaranteed by Camera2 API
-		static readonly int MAX_PREVIEW_HEIGHT = 1080;
-
-		CameraStateListener mStateCallback;
-		CameraCaptureListener mCaptureCallback;
-		ImageAvailableListener mOnImageAvailableListener;
-		public CameraCaptureSession mCaptureSession;
-		public CameraDevice mCameraDevice;
-		string mCameraId;
-
-		private Size previewSize;
+		CameraDevice device;
+		CaptureRequest.Builder sessionBuilder;
+		CameraCaptureSession session;
 
 		AutoFitTextureView texture;
-		private TextureView.ISurfaceTextureListener mSurfaceTextureListener;
-		private Handler mBackgroundHandler;
-		private HandlerThread mBackgroundThread;
-		private ImageReader mImageReader;
-		public Semaphore mCameraOpenCloseLock = new Semaphore(1);
-		readonly SparseIntArray orientations = new SparseIntArray();
-
+		ImageReader photoReader;
+		MediaRecorder mediaRecorder;
 		bool audioPermissionsGranted;
 		bool cameraPermissionsGranted;
+		ASize previewSize, videoSize, photoSize;
+		int sensorOrientation;
+		LensFacing cameraType;
+
+		bool busy;
+		bool flashSupported;
+		bool stabilizationSupported;
+		bool repeatingIsRunning;
+		FlashMode flashMode;
+		string cameraId;
+		string videoFile;
+		Java.Util.Concurrent.Semaphore captureSessionOpenCloseLock = new Java.Util.Concurrent.Semaphore(1);
+		CameraTemplate cameraTemplate;
+		HandlerThread backgroundThread;
+		Handler backgroundHandler = null;
+
+		float zoom = 1;
+
+		bool ZoomSupported => maxDigitalZoom != 0;
+
+		float maxDigitalZoom;
+		Rect activeRect;
+
+		public bool IsRecordingVideo { get; set; }
+
+		bool UseSystemSound { get; set; }
+
+		CameraManager manager;
+
+		CameraManager Manager => manager ??= (CameraManager)Context.GetSystemService(Context.CameraService);
+
+		MediaActionSound mediaSound;
+
+		MediaActionSound MediaSound => mediaSound ??= new MediaActionSound();
+
+		TaskCompletionSource<CameraDevice> initTaskSource;
 		TaskCompletionSource<bool> permissionsRequested;
 
+		public CameraFragment()
+		{
+		}
+
+		public CameraFragment(IntPtr javaReference, JniHandleOwnership transfer)
+			: base(javaReference, transfer)
+		{
+		}
+
+		bool IsBusy
+		{
+			get => device == null || busy;
+			set
+			{
+				busy = value;
+				if (Element != null)
+					Element.IsBusy = value;
+			}
+		}
+
+		bool Available
+		{
+			get => Element?.IsAvailable ?? false;
+			set
+			{
+				if (Element?.IsAvailable != value)
+					Element.IsAvailable = value;
+			}
+		}
+
 		public CameraView Element { get; set; }
-
-		private int mSensorOrientation;
-		private bool mFlashSupported;
-
-		public override void OnCreate(Bundle savedInstanceState)
-		{
-			base.OnCreate(savedInstanceState);
-			mStateCallback = new CameraStateListener(null);
-			mSurfaceTextureListener = new CameraSurfaceTextureListener(null);
-
-			orientations.Append((int)SurfaceOrientation.Rotation0, 90);
-			orientations.Append((int)SurfaceOrientation.Rotation90, 0);
-			orientations.Append((int)SurfaceOrientation.Rotation180, 270);
-			orientations.Append((int)SurfaceOrientation.Rotation270, 180);
-		}
 
 		public override AView OnCreateView(LayoutInflater inflater, ViewGroup container, Bundle savedInstanceState) =>
 			inflater.Inflate(Resource.Layout.CameraFragment, null);
@@ -112,119 +126,211 @@
 		public override void OnViewCreated(AView view, Bundle savedInstanceState) =>
 			texture = view.FindViewById<AutoFitTextureView>(Resource.Id.cameratexture);
 
-		public override void OnActivityCreated(Bundle savedInstanceState)
-		{
-			base.OnActivityCreated(savedInstanceState);
-			mCaptureCallback = new CameraCaptureListener(null);
-			mOnImageAvailableListener = new ImageAvailableListener();
-		}
-
-		public override void OnResume()
+		public override async void OnResume()
 		{
 			base.OnResume();
 			StartBackgroundThread();
-
+			if (texture is null)
+				return;
 			if (texture.IsAvailable)
-				OpenCamera(texture.Width, texture.Height);
+			{
+				UpdateBackgroundColor();
+				UpdateCaptureOptions();
+				await RetrieveCameraDevice(force: true);
+			}
 			else
-				texture.SurfaceTextureListener = mSurfaceTextureListener;
+				texture.SurfaceTextureListener = this;
 		}
 
 		public override void OnPause()
 		{
-			CloseCamera();
+			CloseSession();
 			StopBackgroundThread();
 			base.OnPause();
 		}
 
-		public async void OpenCamera(int width, int height)
-		{
-			if (ContextCompat.CheckSelfPermission(Activity, Manifest.Permission.Camera) != Permission.Granted)
-			{
-				await RequestCameraPermissions().ConfigureAwait(false);
-				return;
-			}
-			SetUpCameraOutputs(width, height);
-			ConfigureTransform(width, height);
-			var activity = Activity;
-			var manager = (CameraManager)activity.GetSystemService(Context.CameraService);
+		void StartBackgroundThread()
+		{
+			backgroundThread = new HandlerThread("CameraBackground");
+			backgroundThread.Start();
+			backgroundHandler = new Handler(backgroundThread.Looper);
+		}
+
+		void StopBackgroundThread()
+		{
+			if (backgroundThread == null)
+				return;
+
+			backgroundThread.QuitSafely();
 			try
 			{
-				if (!mCameraOpenCloseLock.TryAcquire(2500, TimeUnit.Milliseconds))
-				{
-					throw new RuntimeException("Time out waiting to lock camera opening.");
-				}
-				manager.OpenCamera(mCameraId, mStateCallback, mBackgroundHandler);
-			}
-			catch (CameraAccessException e)
-			{
-				e.PrintStackTrace();
+				backgroundThread.Join();
+				backgroundThread = null;
+				backgroundHandler = null;
 			}
 			catch (InterruptedException e)
 			{
-				throw new RuntimeException("Interrupted while trying to lock camera opening.", e);
-			}
-		}
-
-		async Task RequestCameraPermissions()
-		{
-			if (permissionsRequested != null)
-				await permissionsRequested.Task;
-
-			var permissionsToRequest = new List<string>();
-			cameraPermissionsGranted = ContextCompat.CheckSelfPermission(Context, Manifest.Permission.Camera) == Permission.Granted;
+				LogError("BackgroundThread stoping error", e);
+			}
+		}
+
+		public async Task RetrieveCameraDevice(bool force = false)
+		{
+			if (Context == null || (!force && initTaskSource != null))
+				return;
+
+			if (device != null)
+				CloseDevice();
+
+			await RequestCameraPermissions();
 			if (!cameraPermissionsGranted)
-				permissionsToRequest.Add(Manifest.Permission.Camera);
-			if (Element.CaptureOptions == CameraCaptureOptions.Video)
-			{
-				audioPermissionsGranted = ContextCompat.CheckSelfPermission(Context, Manifest.Permission.RecordAudio) == Permission.Granted;
-				if (!audioPermissionsGranted)
-					permissionsToRequest.Add(Manifest.Permission.RecordAudio);
-			}
-			if (permissionsToRequest.Count > 0)
-			{
-				permissionsRequested = new TaskCompletionSource<bool>();
-				RequestPermissions(permissionsToRequest.ToArray(), requestCode: 1);
-				await permissionsRequested.Task;
-				permissionsRequested = null;
-			}
-		}
-
-		void SetUpCameraOutputs(int width, int height)
-		{
-			var activity = Activity;
-			var manager = (CameraManager)activity.GetSystemService(Context.CameraService);
+				return;
+
+			if (!captureSessionOpenCloseLock.TryAcquire(2500, TimeUnit.Milliseconds))
+				throw new RuntimeException("Time out waiting to lock camera opening.");
+
+			IsBusy = true;
+			cameraId = GetCameraId();
+
+			if (string.IsNullOrEmpty(cameraId))
+			{
+				IsBusy = false;
+				captureSessionOpenCloseLock.Release();
+
+				// _texture.ClearCanvas(Element.BackgroundColor.ToAndroid()); // HANG after select valid camera...
+				Element.RaiseMediaCaptureFailed($"No {Element.CameraOptions} camera found");
+			}
+			else
+			{
+				try
+				{
+					var characteristics = Manager.GetCameraCharacteristics(cameraId);
+					var map = (StreamConfigurationMap)characteristics.Get(CameraCharacteristics.ScalerStreamConfigurationMap);
+
+					flashSupported = characteristics.Get(CameraCharacteristics.FlashInfoAvailable) == Java.Lang.Boolean.True;
+					stabilizationSupported = false;
+					var stabilizationModes = characteristics.Get(CameraCharacteristics.ControlAvailableVideoStabilizationModes);
+					if (stabilizationModes != null)
+					{
+						var modes = (int[])stabilizationModes;
+						foreach (var mode in modes)
+						{
+							if (mode == (int)ControlVideoStabilizationMode.On)
+								stabilizationSupported = true;
+						}
+					}
+					Element.MaxZoom = maxDigitalZoom = (float)characteristics.Get(CameraCharacteristics.ScalerAvailableMaxDigitalZoom);
+					activeRect = (Rect)characteristics.Get(CameraCharacteristics.SensorInfoActiveArraySize);
+					photoSize = GetMaxSize(map.GetOutputSizes((int)ImageFormatType.Jpeg));
+					videoSize = GetMaxSize(map.GetOutputSizes(Class.FromType(typeof(MediaRecorder))));
+					previewSize = ChooseOptimalSize(
+						map.GetOutputSizes(Class.FromType(typeof(SurfaceTexture))),
+						texture.Width,
+						texture.Height,
+						cameraTemplate == CameraTemplate.Record ? videoSize : photoSize);
+					sensorOrientation = (int)characteristics.Get(CameraCharacteristics.SensorOrientation);
+					cameraType = (LensFacing)(int)characteristics.Get(CameraCharacteristics.LensFacing);
+
+					if (Resources.Configuration.Orientation == AOrientation.Landscape)
+						texture.SetAspectRatio(previewSize.Width, previewSize.Height);
+					else
+						texture.SetAspectRatio(previewSize.Height, previewSize.Width);
+
+					initTaskSource = new TaskCompletionSource<CameraDevice>();
+
+					Manager.OpenCamera(
+						cameraId,
+						new CameraStateListener
+						{
+							OnOpenedAction = device => initTaskSource?.TrySetResult(device),
+							OnDisconnectedAction = device =>
+							{
+								initTaskSource?.TrySetResult(null);
+								CloseDevice(device);
+							},
+							OnErrorAction = (device, error) =>
+							{
+								initTaskSource?.TrySetResult(device);
+								Element?.RaiseMediaCaptureFailed($"Camera device error: {error}");
+								CloseDevice(device);
+							},
+							OnClosedAction = device =>
+							{
+								initTaskSource?.TrySetResult(null);
+								CloseDevice(device);
+							}
+						},
+						backgroundHandler);
+
+					captureSessionOpenCloseLock.Release();
+					device = await initTaskSource.Task;
+					initTaskSource = null;
+					if (device != null)
+						await PrepareSession();
+				}
+				catch (Java.Lang.Exception error)
+				{
+					LogError("Failed to open camera", error);
+					Available = false;
+				}
+				finally
+				{
+					IsBusy = false;
+				}
+			}
+		}
+
+		public void UpdateCaptureOptions()
+		{
+			switch (Element.CaptureOptions)
+			{
+				default:
+				case CameraCaptureOptions.Photo:
+					cameraTemplate = CameraTemplate.Preview;
+					break;
+				case CameraCaptureOptions.Video:
+					cameraTemplate = CameraTemplate.Record;
+					break;
+			}
+		}
+
+		public void TakePhoto()
+		{
+			if (IsBusy || cameraTemplate != CameraTemplate.Preview)
+				return;
+
 			try
 			{
-				for (var i = 0; i < manager.GetCameraIdList().Length; i++)
-				{
-					var cameraId = manager.GetCameraIdList()[i];
-					var characteristics = manager.GetCameraCharacteristics(cameraId);
-
-					// We don't use a front facing camera in this sample.
-					var facing = (Integer)characteristics.Get(CameraCharacteristics.LensFacing);
-					if (facing != null && facing == Integer.ValueOf((int)LensFacing.Front))
-					{
-						continue;
-					}
-
-					var map = (StreamConfigurationMap)characteristics.Get(CameraCharacteristics.ScalerStreamConfigurationMap);
-					if (map == null)
-					{
-						continue;
-					}
-
-<<<<<<< HEAD
-					// For still image captures, we use the largest available size.
-					var largest = (Size)Collections.Max(Arrays.AsList(map.GetOutputSizes((int)ImageFormatType.Jpeg)),
-						new CompareSizesByArea());
-					mImageReader = ImageReader.NewInstance(largest.Width, largest.Height, ImageFormatType.Jpeg, /*maxImages*/2);
-					mImageReader.SetOnImageAvailableListener(mOnImageAvailableListener, mBackgroundHandler);
-
-					// Find out if we need to swap dimension to get the preview size relative to sensor
-					// coordinate.
-					var displayRotation = activity.WindowManager.DefaultDisplay.Rotation;
-=======
+				if (device != null)
+				{
+					session.StopRepeating();
+					repeatingIsRunning = false;
+					sessionBuilder.AddTarget(photoReader.Surface);
+					sessionBuilder.Set(CaptureRequest.FlashMode, (int)flashMode);
+					sessionBuilder.Set(CaptureRequest.JpegOrientation, GetJpegOrientation());
+					session.Capture(sessionBuilder.Build(), null, null);
+					sessionBuilder.RemoveTarget(photoReader.Surface);
+					UpdateRepeatingRequest();
+				}
+			}
+			catch (Java.Lang.Exception error)
+			{
+				LogError("Failed to take photo", error);
+			}
+		}
+
+		void OnPhoto(object sender, Tuple<string, byte[]> tuple) =>
+			Device.BeginInvokeOnMainThread(() =>
+				Element?.RaiseMediaCaptured(new MediaCapturedEventArgs(tuple.Item1, tuple.Item2)));
+
+		void OnVideo(object sender, string path) =>
+			Device.BeginInvokeOnMainThread(() =>
+				Element?.RaiseMediaCaptured(new MediaCapturedEventArgs(path)));
+
+		void SetupImageReader()
+		{
+			DisposeImageReader();
+
 			photoReader = ImageReader.NewInstance(photoSize.Width, photoSize.Height, ImageFormatType.Jpeg, maxImages: 1);
 
 			var readerListener = new ImageAvailableListener();
@@ -239,131 +345,158 @@
 				Sound(MediaActionSoundType.ShutterClick);
 				OnPhoto(this, new Tuple<string, byte[]>(filePath, Element.SavePhotoToFile ? null : bytes));
 			};
->>>>>>> 65898c35
-
-					// noinspection ConstantConditions
-					mSensorOrientation = (int)characteristics.Get(CameraCharacteristics.SensorOrientation);
-					var swappedDimensions = false;
-					switch (displayRotation)
+
+			photoReader.SetOnImageAvailableListener(readerListener, backgroundHandler);
+		}
+
+		void SetupMediaRecorder(Surface previewSurface)
+		{
+			DisposeMediaRecorder();
+
+			mediaRecorder = new MediaRecorder();
+			mediaRecorder.SetPreviewDisplay(previewSurface);
+			if (audioPermissionsGranted)
+				mediaRecorder.SetAudioSource(AudioSource.Camcorder);
+			mediaRecorder.SetVideoSource(AVideoSource.Surface);
+
+			var profile = GetCamcoderProfile();
+
+			if (profile != null)
+				mediaRecorder.SetProfile(profile);
+			else
+			{
+				mediaRecorder.SetOutputFormat(OutputFormat.Mpeg4);
+				mediaRecorder.SetVideoEncodingBitRate(10000000);
+				mediaRecorder.SetVideoFrameRate(30);
+				mediaRecorder.SetVideoSize(videoSize.Width, videoSize.Height);
+				mediaRecorder.SetVideoEncoder(VideoEncoder.H264);
+
+				if (audioPermissionsGranted)
+					mediaRecorder.SetAudioEncoder(AudioEncoder.Default);
+			}
+
+			videoFile = ConstructMediaFilename("VID", "mp4");
+
+			mediaRecorder.SetOutputFile(videoFile);
+			mediaRecorder.SetOrientationHint(GetCaptureOrientation());
+			mediaRecorder.Prepare();
+		}
+
+		CamcorderProfile GetCamcoderProfile()
+		{
+			var cameraId = Convert.ToInt32(this.cameraId);
+			if (CamcorderProfile.HasProfile(cameraId, CamcorderQuality.HighSpeed1080p))
+				return CamcorderProfile.Get(cameraId, CamcorderQuality.HighSpeed1080p);
+			else if (CamcorderProfile.HasProfile(cameraId, CamcorderQuality.HighSpeed720p))
+				return CamcorderProfile.Get(cameraId, CamcorderQuality.HighSpeed720p);
+			else if (CamcorderProfile.HasProfile(cameraId, CamcorderQuality.HighSpeed480p))
+				return CamcorderProfile.Get(cameraId, CamcorderQuality.HighSpeed480p);
+			else if (CamcorderProfile.HasProfile(cameraId, CamcorderQuality.High))
+				return CamcorderProfile.Get(cameraId, CamcorderQuality.High);
+			else if (CamcorderProfile.HasProfile(cameraId, CamcorderQuality.Low))
+				return CamcorderProfile.Get(cameraId, CamcorderQuality.Low);
+
+			return null;
+		}
+
+		public void StartRecord()
+		{
+			if (IsBusy)
+				return;
+			else if (IsRecordingVideo)
+			{
+				Element?.RaiseMediaCaptureFailed("Video already recording.");
+				return;
+			}
+			else if (cameraTemplate != CameraTemplate.Record)
+			{
+				Element?.RaiseMediaCaptureFailed($"Unexpected error: Camera {cameraTemplate} not configured to record video.");
+				return;
+			}
+			else if (mediaRecorder == null)
+			{
+				Element?.RaiseMediaCaptureFailed($"Unexpected error: MediaRecorder is not initialized.");
+				IsRecordingVideo = false;
+				return;
+			}
+
+			try
+			{
+				Sound(MediaActionSoundType.StartVideoRecording);
+				mediaRecorder.Start();
+				IsRecordingVideo = true;
+			}
+			catch (Java.Lang.Exception error)
+			{
+				LogError("Failed to take video", error);
+				Element?.RaiseMediaCaptureFailed($"Failed to take video: {error}");
+				DisposeMediaRecorder();
+			}
+		}
+
+		public async void StopRecord()
+		{
+			if (IsBusy || !IsRecordingVideo || session == null || mediaRecorder == null)
+				return;
+
+			try
+			{
+				DisposeMediaRecorder();
+				await PrepareSession();
+			}
+			catch (Java.Lang.Exception ex)
+			{
+				LogError("Stop record exception", ex);
+			}
+			finally
+			{
+				IsRecordingVideo = false;
+			}
+
+			Sound(MediaActionSoundType.StopVideoRecording);
+			OnVideo(this, videoFile);
+		}
+
+		async Task PrepareSession()
+		{
+			IsBusy = true;
+			try
+			{
+				CloseSession();
+
+				sessionBuilder = device.CreateCaptureRequest(cameraTemplate);
+
+				SetFlash();
+				SetVideoStabilization();
+				ApplyZoom();
+
+				var surfaces = new List<Surface>();
+
+				// preview texture
+				if (texture.IsAvailable && previewSize != null)
+				{
+					var texture = this.texture.SurfaceTexture;
+					texture.SetDefaultBufferSize(previewSize.Width, previewSize.Height);
+					var previewSurface = new Surface(texture);
+					surfaces.Add(previewSurface);
+					sessionBuilder.AddTarget(previewSurface);
+
+					// video mode
+					if (cameraTemplate == CameraTemplate.Record)
 					{
-						case SurfaceOrientation.Rotation0:
-						case SurfaceOrientation.Rotation180:
-							if (mSensorOrientation == 90 || mSensorOrientation == 270)
-							{
-								swappedDimensions = true;
-							}
-							break;
-						case SurfaceOrientation.Rotation90:
-						case SurfaceOrientation.Rotation270:
-							if (mSensorOrientation == 0 || mSensorOrientation == 180)
-							{
-								swappedDimensions = true;
-							}
-							break;
-						default:
-							// Log.Error(TAG, "Display rotation is invalid: " + displayRotation);
-							break;
+						SetupMediaRecorder(previewSurface);
+						var mediaSurface = mediaRecorder.Surface;
+						surfaces.Add(mediaSurface);
+						sessionBuilder.AddTarget(mediaSurface);
 					}
 
-					var displaySize = new Point();
-					activity.WindowManager.DefaultDisplay.GetSize(displaySize);
-					var rotatedPreviewWidth = width;
-					var rotatedPreviewHeight = height;
-					var maxPreviewWidth = displaySize.X;
-					var maxPreviewHeight = displaySize.Y;
-
-					if (swappedDimensions)
-					{
-						rotatedPreviewWidth = height;
-						rotatedPreviewHeight = width;
-						maxPreviewWidth = displaySize.Y;
-						maxPreviewHeight = displaySize.X;
-					}
-
-					if (maxPreviewWidth > MAX_PREVIEW_WIDTH)
-					{
-						maxPreviewWidth = MAX_PREVIEW_WIDTH;
-					}
-
-					if (maxPreviewHeight > MAX_PREVIEW_HEIGHT)
-					{
-						maxPreviewHeight = MAX_PREVIEW_HEIGHT;
-					}
-
-					// Danger, W.R.! Attempting to use too large a preview size could  exceed the camera
-					// bus' bandwidth limitation, resulting in gorgeous previews but the storage of
-					// garbage capture data.
-					previewSize = ChooseOptimalSize(map.GetOutputSizes(Class.FromType(typeof(SurfaceTexture))),
-						rotatedPreviewWidth, rotatedPreviewHeight, maxPreviewWidth,
-						maxPreviewHeight, largest);
-
-					// We fit the aspect ratio of TextureView to the size of preview we picked.
-					var orientation = Resources.Configuration.Orientation;
-					if (orientation == AOrientation.Landscape)
-					{
-						texture.SetAspectRatio(previewSize.Width, previewSize.Height);
-					}
+					// photo mode
 					else
 					{
-						texture.SetAspectRatio(previewSize.Height, previewSize.Width);
+						SetupImageReader();
+						surfaces.Add(photoReader.Surface);
 					}
-
-					// Check if the flash is supported.
-					var available = (Java.Lang.Boolean)characteristics.Get(CameraCharacteristics.FlashInfoAvailable);
-					if (available == null)
-					{
-						mFlashSupported = false;
-					}
-					else
-					{
-						mFlashSupported = (bool)available;
-					}
-
-					mCameraId = cameraId;
-					return;
-				}
-			}
-			catch (CameraAccessException e)
-			{
-				e.PrintStackTrace();
-			}
-			catch (NullPointerException e)
-			{
-				// Currently an NPE is thrown when the Camera2API is used but not supported on the
-				// device this code runs.
-				// ErrorDialog.NewInstance(GetString(Resource.String.camera_error)).Show(ChildFragmentManager, FRAGMENT_DIALOG);
-			}
-		}
-
-		static Size ChooseOptimalSize(Size[] choices, int textureViewWidth,
-			int textureViewHeight, int maxWidth, int maxHeight, Size aspectRatio)
-		{
-			// Collect the supported resolutions that are at least as big as the preview Surface
-			var bigEnough = new List<Size>();
-
-			// Collect the supported resolutions that are smaller than the preview Surface
-			var notBigEnough = new List<Size>();
-			var w = aspectRatio.Width;
-			var h = aspectRatio.Height;
-
-			for (var i = 0; i < choices.Length; i++)
-			{
-				var option = choices[i];
-				if ((option.Width <= maxWidth) && (option.Height <= maxHeight) &&
-					   option.Height == option.Width * h / w)
-				{
-					if (option.Width >= textureViewWidth &&
-						option.Height >= textureViewHeight)
-					{
-						bigEnough.Add(option);
-					}
-					else
-					{
-						notBigEnough.Add(option);
-					}
-				}
-<<<<<<< HEAD
-=======
+				}
 
 				var tcs = new TaskCompletionSource<CameraCaptureSession>();
 
@@ -393,34 +526,42 @@
 			{
 				Available = session != null;
 				IsBusy = false;
->>>>>>> 65898c35
-			}
-
-			// Pick the smallest of those big enough. If there is no one big enough, pick the
-			// largest of those not big enough.
-			if (bigEnough.Count > 0)
-			{
-				return (Size)Collections.Min(bigEnough, new CompareSizesByArea());
-			}
-			else if (notBigEnough.Count > 0)
-			{
-				return (Size)Collections.Max(notBigEnough, new CompareSizesByArea());
-			}
-			else
-			{
-				// Log.Error(TAG, "Couldn't find any suitable preview size");
-				return choices[0];
-			}
-		}
-
-		void ConfigureTransform(int viewWidth, int viewHeight)
-		{
-			var activity = Activity;
-			if (texture == null || previewSize == null || activity == null)
-			{
-<<<<<<< HEAD
-				return;
-=======
+			}
+		}
+
+		void CloseSession()
+		{
+			repeatingIsRunning = false;
+
+			if (session == null)
+				return;
+
+			try
+			{
+				session.StopRepeating();
+				session.AbortCaptures();
+				session.Close();
+				session.Dispose();
+				session = null;
+			}
+			catch (CameraAccessException e)
+			{
+				LogError("Error camera access", e);
+			}
+			catch (Java.Lang.Exception e)
+			{
+				LogError("Error close device", e);
+			}
+		}
+
+		public void UpdateRepeatingRequest()
+		{
+			if (session == null || sessionBuilder == null)
+				return;
+
+			IsBusy = true;
+			try
+			{
 				if (repeatingIsRunning)
 					session.StopRepeating();
 
@@ -431,130 +572,367 @@
 
 				session.SetRepeatingRequest(sessionBuilder.Build(), listener: null, backgroundHandler);
 				repeatingIsRunning = true;
->>>>>>> 65898c35
-			}
-			var rotation = (int)activity.WindowManager.DefaultDisplay.Rotation;
+			}
+			catch (Java.Lang.Exception error)
+			{
+				LogError("Update preview exception.", error);
+			}
+			finally
+			{
+				IsBusy = false;
+			}
+		}
+
+		void CloseDevice(CameraDevice inputDevice)
+		{
+			if (inputDevice == device)
+				CloseDevice();
+		}
+
+		public void CloseDevice()
+		{
+			try
+			{
+				DisposeMediaRecorder();
+			}
+			catch (Java.Lang.Exception e)
+			{
+				LogError("Error close device", e);
+			}
+			CloseSession();
+			try
+			{
+				if (sessionBuilder != null)
+				{
+					sessionBuilder.Dispose();
+					sessionBuilder = null;
+				}
+
+				if (device != null)
+				{
+					device.Close();
+					device = null;
+				}
+
+				DisposeImageReader();
+			}
+			catch (Java.Lang.Exception e)
+			{
+				LogError("Error close device", e);
+			}
+		}
+
+		void UpdateBackgroundColor() =>
+			View?.SetBackgroundColor(Element.BackgroundColor.ToAndroid());
+
+		public void SetFlash()
+		{
+			if (!flashSupported)
+				return;
+
+			flashMode = Element.FlashMode switch
+			{
+				CameraFlashMode.Off => FlashMode.Off,
+				CameraFlashMode.Torch => FlashMode.Torch,
+				_ => FlashMode.Single,
+			};
+		}
+
+		public void SetVideoStabilization()
+		{
+			if (sessionBuilder == null || !stabilizationSupported)
+				return;
+			sessionBuilder.Set(CaptureRequest.ControlVideoStabilizationMode,
+				(int)(Element.VideoStabilization ? ControlVideoStabilizationMode.On : ControlVideoStabilizationMode.Off));
+		}
+
+		public void ApplyZoom()
+		{
+			zoom = (float)System.Math.Max(1f, System.Math.Min(Element.Zoom, maxDigitalZoom));
+			if (ZoomSupported)
+				sessionBuilder?.Set(CaptureRequest.ScalerCropRegion, GetZoomRect());
+		}
+
+		string GetCameraId()
+		{
+			var cameraIdList = Manager.GetCameraIdList();
+			if (cameraIdList.Length == 0)
+				return null;
+
+			string FilterCameraByLens(LensFacing lensFacing)
+			{
+				foreach (var id in cameraIdList)
+				{
+					var characteristics = Manager.GetCameraCharacteristics(id);
+					if (lensFacing == (LensFacing)(int)characteristics.Get(CameraCharacteristics.LensFacing))
+						return id;
+				}
+				return null;
+			}
+
+			return Element.CameraOptions switch
+			{
+				CameraOptions.Front => FilterCameraByLens(LensFacing.Front),
+				CameraOptions.Back => FilterCameraByLens(LensFacing.Back),
+				CameraOptions.External => FilterCameraByLens(LensFacing.External),
+				_ => cameraIdList.Length != 0 ? cameraIdList[0] : null,
+			};
+		}
+
+		#region TextureView.ISurfaceTextureListener
+		async void TextureView.ISurfaceTextureListener.OnSurfaceTextureAvailable(SurfaceTexture surface, int width, int height)
+		{
+			UpdateBackgroundColor();
+			UpdateCaptureOptions();
+			await RetrieveCameraDevice();
+		}
+
+		void TextureView.ISurfaceTextureListener.OnSurfaceTextureSizeChanged(SurfaceTexture surface, int width, int height) =>
+			ConfigureTransform(width, height);
+
+		bool TextureView.ISurfaceTextureListener.OnSurfaceTextureDestroyed(SurfaceTexture surface)
+		{
+			CloseDevice();
+			return true;
+		}
+
+		void TextureView.ISurfaceTextureListener.OnSurfaceTextureUpdated(SurfaceTexture surface)
+		{
+		}
+		#endregion
+
+		#region Permissions
+		async Task RequestCameraPermissions()
+		{
+			if (permissionsRequested != null)
+				await permissionsRequested.Task;
+
+			var permissionsToRequest = new List<string>();
+			cameraPermissionsGranted = ContextCompat.CheckSelfPermission(Context, Manifest.Permission.Camera) == Permission.Granted;
+			if (!cameraPermissionsGranted)
+				permissionsToRequest.Add(Manifest.Permission.Camera);
+			if (Element.CaptureOptions == CameraCaptureOptions.Video)
+			{
+				audioPermissionsGranted = ContextCompat.CheckSelfPermission(Context, Manifest.Permission.RecordAudio) == Permission.Granted;
+				if (!audioPermissionsGranted)
+					permissionsToRequest.Add(Manifest.Permission.RecordAudio);
+			}
+			if (permissionsToRequest.Count > 0)
+			{
+				permissionsRequested = new TaskCompletionSource<bool>();
+				RequestPermissions(permissionsToRequest.ToArray(), requestCode: 1);
+				await permissionsRequested.Task;
+				permissionsRequested = null;
+			}
+		}
+
+		public override void OnRequestPermissionsResult(int requestCode, string[] permissions, [GeneratedEnum] Permission[] grantResults)
+		{
+			if (requestCode != 1)
+			{
+				base.OnRequestPermissionsResult(requestCode, permissions, grantResults);
+				return;
+			}
+			for (var i = 0; i < permissions.Length; i++)
+			{
+				if (permissions[i] == Manifest.Permission.Camera)
+				{
+					cameraPermissionsGranted = grantResults[i] == Permission.Granted;
+					if (!cameraPermissionsGranted)
+						Element.RaiseMediaCaptureFailed($"No permission to use the camera.");
+				}
+				else if (permissions[i] == Manifest.Permission.RecordAudio)
+				{
+					audioPermissionsGranted = grantResults[i] == Permission.Granted;
+					if (!audioPermissionsGranted)
+					{
+						Element.RaiseMediaCaptureFailed($"No permission to record audio.");
+					}
+				}
+			}
+			permissionsRequested?.TrySetResult(true);
+		}
+		#endregion
+
+		#region Helpers
+		void LogError(string desc, Java.Lang.Exception ex = null)
+		{
+			var newLine = System.Environment.NewLine;
+			var sb = new StringBuilder(desc);
+			if (ex != null)
+			{
+				sb.Append($"{newLine}ErrorMessage: {ex.Message}{newLine}Stacktrace: {ex.StackTrace}");
+				ex.PrintStackTrace();
+			}
+			Log.Warning("CameraView", sb.ToString());
+		}
+
+		void DisposeMediaRecorder()
+		{
+			if (mediaRecorder != null)
+			{
+				if (IsRecordingVideo)
+				{
+					mediaRecorder.Stop();
+					mediaRecorder.Reset();
+				}
+				mediaRecorder.Release();
+				mediaRecorder.Dispose();
+				mediaRecorder = null;
+			}
+			IsRecordingVideo = false;
+		}
+
+		void DisposeImageReader()
+		{
+			if (photoReader != null)
+			{
+				photoReader.Close();
+				photoReader.Dispose();
+				photoReader = null;
+			}
+		}
+
+		protected override void Dispose(bool disposing)
+		{
+			CloseDevice();
+			base.Dispose(disposing);
+		}
+
+		string ConstructMediaFilename(string prefix, string extension)
+		{
+			// "To improve user privacy, direct access to shared/external storage devices is deprecated"
+			// Env.GetExternalStoragePublicDirectory(Env.DirectoryDcim).AbsolutePath
+			var path = Context.GetExternalFilesDir(Env.DirectoryDcim).AbsolutePath;
+			if (!Directory.Exists(path))
+				Directory.CreateDirectory(path);
+			var fileName = DateTime.Now.ToString("yyyyddMM_HHmmss");
+			if (!string.IsNullOrEmpty(prefix))
+				fileName = $"{prefix}_{fileName}";
+			return System.IO.Path.Combine(path, $"{fileName}.{extension}");
+		}
+
+		Rect GetZoomRect()
+		{
+			if (activeRect == null)
+				return null;
+			var width = activeRect.Width();
+			var heigth = activeRect.Height();
+			var newWidth = (int)(width / zoom);
+			var newHeight = (int)(heigth / zoom);
+			var x = (width - newWidth) / 2;
+			var y = (heigth - newHeight) / 2;
+			return new Rect(x, y, x + newWidth, y + newHeight);
+		}
+
+		SurfaceOrientation GetDisplayRotation()
+			=> App.Context.GetSystemService(Context.WindowService).JavaCast<IWindowManager>().DefaultDisplay.Rotation;
+
+		int GetDisplayRotationDegrees() =>
+			GetDisplayRotation() switch
+			{
+				SurfaceOrientation.Rotation90 => 90,
+				SurfaceOrientation.Rotation180 => 180,
+				SurfaceOrientation.Rotation270 => 270,
+				_ => 0,
+			};
+
+		int GetJpegRotationDegrees() =>
+			GetDisplayRotation() switch
+			{
+				SurfaceOrientation.Rotation90 => 0,
+				SurfaceOrientation.Rotation180 => 270,
+				SurfaceOrientation.Rotation270 => 180,
+				_ => 90,
+			};
+
+		int GetPreviewOrientation() =>
+			GetDisplayRotation() switch
+			{
+				SurfaceOrientation.Rotation90 => 270,
+				SurfaceOrientation.Rotation180 => 180,
+				SurfaceOrientation.Rotation270 => 90,
+				_ => 0,
+			};
+
+		public void ConfigureTransform() =>
+			ConfigureTransform(texture.Width, texture.Height);
+
+		void ConfigureTransform(int viewWidth, int viewHeight)
+		{
+			if (texture == null || previewSize == null || previewSize.Width == 0 || previewSize.Height == 0)
+				return;
+
 			var matrix = new Matrix();
 			var viewRect = new RectF(0, 0, viewWidth, viewHeight);
 			var bufferRect = new RectF(0, 0, previewSize.Height, previewSize.Width);
 			var centerX = viewRect.CenterX();
 			var centerY = viewRect.CenterY();
-			if (rotation == (int)SurfaceOrientation.Rotation90 || rotation == (int)SurfaceOrientation.Rotation270)
-			{
-				bufferRect.Offset(centerX - bufferRect.CenterX(), centerY - bufferRect.CenterY());
-				matrix.SetRectToRect(viewRect, bufferRect, Matrix.ScaleToFit.Fill);
-				var scale = System.Math.Max((float)viewHeight / previewSize.Height, (float)viewWidth / previewSize.Width);
-				matrix.PostScale(scale, scale, centerX, centerY);
-				matrix.PostRotate(90 * (rotation - 2), centerX, centerY);
-			}
-			else if (rotation == (int)SurfaceOrientation.Rotation180)
-			{
-				matrix.PostRotate(180, centerX, centerY);
-			}
+			bufferRect.Offset(centerX - bufferRect.CenterX(), centerY - bufferRect.CenterY());
+
+			matrix.SetRectToRect(viewRect, bufferRect, Matrix.ScaleToFit.Fill);
+
+			matrix.PostRotate(GetCaptureOrientation(), centerX, centerY);
 			texture.SetTransform(matrix);
 		}
 
-		void CloseCamera()
-		{
-			try
-			{
-<<<<<<< HEAD
-				mCameraOpenCloseLock.Acquire();
-				if (mCaptureSession != null)
-=======
-				DisposeMediaRecorder();
-			}
-			catch (Java.Lang.Exception e)
-			{
-				LogError("Error close device", e);
-			}
-			CloseSession();
-			try
-			{
-				if (sessionBuilder != null)
->>>>>>> 65898c35
-				{
-					mCaptureSession.Close();
-					mCaptureSession = null;
-				}
-				if (mCameraDevice != null)
-				{
-					mCameraDevice.Close();
-					mCameraDevice = null;
-				}
-				if (mImageReader != null)
-				{
-					mImageReader.Close();
-					mImageReader = null;
-				}
-			}
-			catch (InterruptedException e)
-			{
-				throw new RuntimeException("Interrupted while trying to lock camera closing.", e);
-			}
-			finally
-			{
-				mCameraOpenCloseLock.Release();
-			}
-		}
-
-		void StopBackgroundThread()
-		{
-			mBackgroundThread.QuitSafely();
-			try
-			{
-				mBackgroundThread.Join();
-				mBackgroundThread = null;
-				mBackgroundHandler = null;
-			}
-			catch (InterruptedException e)
-			{
-				e.PrintStackTrace();
-			}
-		}
-
-		void StartBackgroundThread()
-		{
-			mBackgroundThread = new HandlerThread("CameraBackground");
-			mBackgroundThread.Start();
-			mBackgroundHandler = new Handler(mBackgroundThread.Looper);
-		}
-
-
-
-		public void ShowToast(string text) =>
-			Activity?.RunOnUiThread(() => Toast.MakeText(Context, text, ToastLength.Short).Show());
-
-		class CompareSizesByArea : Java.Lang.Object, IComparator
-		{
-			public int Compare(Java.Lang.Object lhs, Java.Lang.Object rhs)
-			{
-				var lhsSize = (Size)lhs;
-				var rhsSize = (Size)rhs;
-
-				// We cast here to ensure the multiplications won't overflow
-				return Long.Signum(((long)lhsSize.Width * lhsSize.Height) - ((long)rhsSize.Width * rhsSize.Height));
-			}
-		}
-
-		//public void UnlockFocus()
-		//{
-		//	try
-		//	{
-		//		// Reset the auto-focus trigger
-		//		mPreviewRequestBuilder.Set(CaptureRequest.ControlAfTrigger, (int)ControlAFTrigger.Cancel);
-		//		SetAutoFlash(mPreviewRequestBuilder);
-		//		mCaptureSession.Capture(mPreviewRequestBuilder.Build(), mCaptureCallback,
-		//				mBackgroundHandler);
-		//		// After this, the camera will go back to the normal state of preview.
-		//		mState = STATE_PREVIEW;
-		//		mCaptureSession.SetRepeatingRequest(mPreviewRequest, mCaptureCallback,
-		//				mBackgroundHandler);
-		//	}
-		//	catch (CameraAccessException e)
-		//	{
-		//		e.PrintStackTrace();
-		//	}
-		//}
+		int GetCaptureOrientation()
+		{
+			var frontOffset = cameraType == LensFacing.Front ? 90 : -90;
+			return (360 + sensorOrientation - GetDisplayRotationDegrees() + frontOffset) % 360;
+		}
+
+		int GetJpegOrientation() => (sensorOrientation + GetJpegRotationDegrees() + 270) % 360;
+
+		void Sound(MediaActionSoundType soundType)
+		{
+			if (UseSystemSound)
+				mediaSound.Play(soundType);
+		}
+
+		ASize GetMaxSize(ASize[] imageSizes)
+		{
+			ASize maxSize = null;
+			long maxPixels = 0;
+			for (var i = 0; i < imageSizes.Length; i++)
+			{
+				long currentPixels = imageSizes[i].Width * imageSizes[i].Height;
+				if (currentPixels > maxPixels)
+				{
+					maxSize = imageSizes[i];
+					maxPixels = currentPixels;
+				}
+			}
+			return maxSize;
+		}
+
+		// chooses the smallest one whose width and height are at least as large as the respective requested values
+		ASize ChooseOptimalSize(ASize[] choices, int width, int height, ASize aspectRatio)
+		{
+			var bigEnough = new List<ASize>();
+			var w = aspectRatio.Width;
+			var h = aspectRatio.Height;
+			foreach (var option in choices)
+			{
+				if (option.Height == option.Width * h / w &&
+						option.Width >= width && option.Height >= height)
+				{
+					bigEnough.Add(option);
+				}
+			}
+
+			// Pick the smallest of those, assuming we found any
+			if (bigEnough.Count > 0)
+			{
+				var minArea = bigEnough.Min(s => s.Width * s.Height);
+				return bigEnough.First(s => s.Width * s.Height == minArea);
+			}
+			else
+			{
+				LogError("Couldn't find any suitable preview size");
+				return choices[0];
+			}
+		}
+		#endregion
 	}
 }