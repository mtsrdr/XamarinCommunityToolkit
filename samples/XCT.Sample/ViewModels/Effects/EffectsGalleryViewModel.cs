--- conflicted
+++ resolved
@@ -32,18 +32,12 @@
 			new SectionModel(
 				typeof(TouchEffectPage),
 				nameof(TouchEffect),
-<<<<<<< HEAD
-				"The TouchEffect is an effect that allows changing the view's appearance depending on the touch state (normal, pressed, hovered). Also, it allows to handle long presses."
-				),
+				"The TouchEffect is an effect that allows changing the view's appearance depending on the touch state (normal, pressed, hovered). Also, it allows to handle long presses."),
 
 			new SectionModel(
 				typeof(ShadowEffectPage),
 				nameof(ShadowEffect),
-				"The ShadowEffect allows all views to display shadow."
-				),
-=======
-				"The TouchEffect is an effect that allows changing the view's appearance depending on the touch state (normal, pressed, hovered). Also, it allows to handle long presses."),
->>>>>>> b053b3fd
+				"The ShadowEffect allows all views to display shadow."),
 		};
 	}
 }